#!/usr/bin/env bash

# Smart Prerequisites Installer for MCP Server for Splunk (macOS & Linux)
# - Installs Homebrew (macOS), Python 3.x, uv, and Git only if missing
# - Prints guidance for optional Node.js and Docker if missing
# - Idempotent and safe to re-run

set -euo pipefail

# Args
DRY_RUN=false
SHOW_HELP=false
INSTALL_ALL=false

while [[ $# -gt 0 ]]; do
  case "$1" in
    -n|--dry-run)
      DRY_RUN=true
      shift
      ;;
    -a|--all)
      INSTALL_ALL=true
      shift
      ;;
    -h|--help)
      SHOW_HELP=true
      shift
      ;;
    *)
      echo "Unknown argument: $1" >&2
      exit 1
      ;;
  esac
done

if [[ "$SHOW_HELP" == true ]]; then
  cat << 'EOF'
MCP for Splunk: Smart Prerequisites Installer (macOS & Linux)

Usage:
  ./scripts/smart-install.sh [--dry-run] [--all] [--help]

Options:
  -n, --dry-run   Describe what would be installed without making changes
  -a, --all       Also install Docker and Docker Compose (where supported)
  -h, --help      Show this help text
EOF
  exit 0
fi

if [[ "$DRY_RUN" == true ]]; then
  echo "=== MCP for Splunk: Smart Prerequisites Installer (dry run) ==="
else
  echo "=== MCP for Splunk: Smart Prerequisites Installer ==="
fi

OS_NAME=$(uname -s)

# Colors
GREEN='\033[0;32m'
YELLOW='\033[1;33m'
RED='\033[0;31m'
NC='\033[0m'

ok() { echo -e "${GREEN}✔${NC} $1"; }
note() { echo -e "${YELLOW}•${NC} $1"; }
err() { echo -e "${RED}✖${NC} $1"; }

# Detect package manager on Linux
detect_linux_pm() {
  if command -v apt >/dev/null 2>&1; then echo apt; return; fi
  if command -v dnf >/dev/null 2>&1; then echo dnf; return; fi
  if command -v yum >/dev/null 2>&1; then echo yum; return; fi
  if command -v pacman >/dev/null 2>&1; then echo pacman; return; fi
  if command -v zypper >/dev/null 2>&1; then echo zypper; return; fi
  echo unknown
}

# Determine desired Python version/spec from .python-version or pyproject.toml
resolve_python_request() {
  PY_REQUEST=""
  if [[ -f ".python-version" ]]; then
    PY_REQUEST=$(tr -d ' \t' < .python-version)
  fi

  if [[ -z "${PY_REQUEST}" && -f "pyproject.toml" ]]; then
    # Extract requires-python from [project] section
    PY_REQUEST=$(awk '
      BEGIN{inproj=0}
      /^\[project\]/{inproj=1; next}
      /^\[/{if(inproj==1){exit} inproj=0}
      inproj && $0 ~ /requires-python\s*=\s*"[^"]+"/ {print; exit}
    ' pyproject.toml | sed -E 's/.*requires-python\s*=\s*"([^"]+)".*/\1/')
  fi

  if [[ -z "${PY_REQUEST}" ]]; then
    PY_REQUEST="3.11"
    note "No Python requirement detected; defaulting to ${PY_REQUEST}"
  else
    note "Detected Python requirement: ${PY_REQUEST}"
  fi
}

# Install uv if missing. Prefer Homebrew on macOS, official installer otherwise
ensure_uv_installed() {
  if command -v uv >/dev/null 2>&1; then
    ok "uv already installed ($(uv --version))"
    return
  fi

  case "$(uname -s)" in
    Darwin)
      if command -v brew >/dev/null 2>&1; then
        if [[ "$DRY_RUN" == true ]]; then
          note "uv not found; would install uv via Homebrew"
        else
          note "Installing uv via Homebrew..."
          brew install uv
          ok "uv installed ($(uv --version))"
        fi
      else
        if [[ "$DRY_RUN" == true ]]; then
          note "uv not found; would install via official installer (curl -LsSf https://astral.sh/uv/install.sh | sh)"
        else
          note "Installing uv via official installer..."
          curl -LsSf https://astral.sh/uv/install.sh | sh
          # Ensure current session can find uv if installed to ~/.local/bin or ~/.cargo/bin
          export PATH="$HOME/.local/bin:$HOME/.cargo/bin:$PATH"
          if command -v uv >/dev/null 2>&1; then
            ok "uv installed ($(uv --version))"
          else
            err "uv installation failed - please install from https://astral.sh/uv"
            exit 1
          fi
        fi
      fi
      ;;
    Linux)
      if [[ "$DRY_RUN" == true ]]; then
        note "uv not found; would install via official installer (curl -LsSf https://astral.sh/uv/install.sh | sh)"
      else
        note "Installing uv via official installer..."
        curl -LsSf https://astral.sh/uv/install.sh | sh
        # Ensure current session can find uv if installed to ~/.local/bin or ~/.cargo/bin
        export PATH="$HOME/.local/bin:$HOME/.cargo/bin:$PATH"
        if command -v uv >/dev/null 2>&1; then
          ok "uv installed ($(uv --version))"
        else
          err "uv installation failed - please install from https://astral.sh/uv"
          exit 1
        fi
      fi
      ;;
    *)
      err "Unsupported OS for uv install"
      ;;
  esac
}

# Install a Python version via uv based on detected request
install_python_with_uv() {
  local req="$1"
  if [[ "$DRY_RUN" == true ]]; then
    note "Would install Python via uv: uv python install ${req}"
  else
    note "Installing Python via uv (${req})..."
    uv python install "${req}"
    ok "Python (${req}) installed via uv"
  fi

  if [[ "$DRY_RUN" == true ]]; then
    note "Would verify Python availability with: uv python find '${req}'"
  else
    if PY_PATH=$(uv python find "${req}" 2>/dev/null); then
      ok "Python available at: ${PY_PATH}"
    else
      err "uv could not find a compatible Python for request: ${req}"
      exit 1
    fi
  fi
}

install_mac() {
  # Homebrew
  if ! command -v brew >/dev/null 2>&1; then
    if [[ "$DRY_RUN" == true ]]; then
      note "Homebrew not found; would install Homebrew"
    else
      note "Homebrew not found; installing Homebrew..."
      /bin/bash -c "$(curl -fsSL https://raw.githubusercontent.com/Homebrew/install/HEAD/install.sh)"
      ok "Homebrew installed"
    fi
  else
    ok "Homebrew already installed ($(brew --version | head -n1))"
  fi

  # uv (use shared installer to avoid duplication and ensure verification)
  ensure_uv_installed

  # Python via uv (respect .python-version or pyproject.toml)
  resolve_python_request
  install_python_with_uv "${PY_REQUEST}"

  # Git
  if ! command -v git >/dev/null 2>&1; then
    if [[ "$DRY_RUN" == true ]]; then
      note "Git not found; would install Git"
    else
      note "Installing Git..."
      brew install git
      ok "Git installed ($(git --version))"
    fi
  else
    ok "Git already installed ($(git --version))"
  fi

  # Node.js (base install)
  if ! command -v node >/dev/null 2>&1; then
    if [[ "$DRY_RUN" == true ]]; then
      note "Node.js not found; would install: brew install node"
    else
      note "Installing Node.js..."
      brew install node
      ok "Node.js installed ($(node --version))"
    fi
  else
    ok "Node.js already installed ($(node --version))"
  fi

  # Docker (only with --all)
  if [[ "$INSTALL_ALL" == true ]]; then
    if ! command -v docker >/dev/null 2>&1; then
      if [[ "$DRY_RUN" == true ]]; then
        note "Docker not found; would install: brew install --cask docker"
      else
        note "Installing Docker Desktop..."
        brew install --cask docker
        ok "Docker installed ($(docker --version | head -n1))"
      fi
    else
      ok "Docker already installed ($(docker --version | head -n1))"
    fi
  else
    note "Docker installation skipped (use --all to install)"
  fi
}

install_linux() {
  PM=$(detect_linux_pm)
  note "Detected package manager: $PM"

  case "$PM" in
    apt)
      if [[ "$DRY_RUN" == true ]]; then
        note "Would run: sudo apt update"
      else
        sudo apt update
      fi

      # Git & curl
      if ! command -v git >/dev/null 2>&1; then
        if [[ "$DRY_RUN" == true ]]; then note "Would install: git"; else sudo apt install -y git; ok "Git installed ($(git --version))"; fi
      else ok "Git already installed ($(git --version))"; fi
      if ! command -v curl >/dev/null 2>&1; then
        if [[ "$DRY_RUN" == true ]]; then note "Would install: curl"; else sudo apt install -y curl; ok "curl installed ($(curl --version | head -n1))"; fi
      else ok "curl already installed ($(curl --version | head -n1))"; fi

      # uv
      ensure_uv_installed

      # Python via uv (respect .python-version or pyproject.toml)
      resolve_python_request
      install_python_with_uv "${PY_REQUEST}"

      # Add check
      if [[ "$DRY_RUN" == true ]]; then
        note "Would verify uv availability and adjust PATH if necessary"
      else
        if ! command -v uv >/dev/null 2>&1; then
          export PATH="$HOME/.cargo/bin:$PATH"
          if command -v uv >/dev/null 2>&1; then
            ok "uv now available in this session ($(uv --version))"
            note "For permanent access, add 'export PATH=\"$HOME/.cargo/bin:$PATH\"' to your ~/.bashrc or shell profile and restart your terminal"
          else
            err "uv installation failed - please install manually from https://astral.sh/uv"
            exit 1
          fi
        else
          ok "uv already installed ($(uv --version))"
        fi
      fi

      # Node.js (base install)
      if ! command -v node >/dev/null 2>&1; then
        if [[ "$DRY_RUN" == true ]]; then
          note "Node.js not found; would install: sudo apt install -y nodejs npm"
        else
          note "Installing Node.js..."
          sudo apt install -y nodejs npm
          ok "Node.js installed ($(node --version))"
        fi
      else
        ok "Node.js already installed ($(node --version))"
      fi

      # Docker (only with --all)
      if [[ "$INSTALL_ALL" == true ]]; then
        if ! command -v docker >/dev/null 2>&1; then
          if [[ "$DRY_RUN" == true ]]; then
            note "Would install Docker Engine and Compose plugin (apt): add repo, apt update, install docker-ce docker-ce-cli containerd.io docker-compose-plugin, add user to docker group"
          else
            note "Installing Docker Engine and Compose plugin..."
            sudo apt install -y apt-transport-https ca-certificates curl software-properties-common
            curl -fsSL https://download.docker.com/linux/ubuntu/gpg | sudo apt-key add -
            sudo add-apt-repository "deb [arch=$(dpkg --print-architecture)] https://download.docker.com/linux/ubuntu $(lsb_release -cs) stable"
            sudo apt update
            sudo apt install -y docker-ce docker-ce-cli containerd.io docker-compose-plugin
            sudo usermod -aG docker "$USER" || true
            ok "Docker installed ($(docker --version | head -n1))"
          fi
        else
          ok "Docker already installed ($(docker --version | head -n1))"
        fi
      else
        note "Docker installation skipped (use --all to install)"
      fi
      ;;
    dnf|yum)
      # Git & curl
      if ! command -v git >/dev/null 2>&1; then
        if [[ "$DRY_RUN" == true ]]; then note "Would install: sudo $PM install -y git"; else sudo $PM install -y git; ok "Git installed ($(git --version))"; fi
      else ok "Git already installed ($(git --version))"; fi
      if ! command -v curl >/dev/null 2>&1; then
        if [[ "$DRY_RUN" == true ]]; then note "Would install: sudo $PM install -y curl"; else sudo $PM install -y curl; ok "curl installed ($(curl --version | head -n1))"; fi
      else ok "curl already installed ($(curl --version | head -n1))"; fi

      # uv
      ensure_uv_installed

      # Python via uv (respect .python-version or pyproject.toml)
      resolve_python_request
      install_python_with_uv "${PY_REQUEST}"

      # Add check
      if [[ "$DRY_RUN" == true ]]; then
        note "Would verify uv availability and adjust PATH if necessary"
      else
        if ! command -v uv >/dev/null 2>&1; then
          export PATH="$HOME/.cargo/bin:$PATH"
          if command -v uv >/dev/null 2>&1; then
            ok "uv now available in this session ($(uv --version))"
            note "For permanent access, add 'export PATH=\"$HOME/.cargo/bin:$PATH\"' to your ~/.bashrc or shell profile and restart your terminal"
          else
            err "uv installation failed - please install manually from https://astral.sh/uv"
            exit 1
          fi
        else
          ok "uv already installed ($(uv --version))"
        fi
      fi

      # Node.js (base install)
      if ! command -v node >/dev/null 2>&1; then
        if [[ "$DRY_RUN" == true ]]; then
          note "Node.js not found; would install: sudo $PM install -y nodejs npm"
        else
          note "Installing Node.js..."
          sudo $PM install -y nodejs npm
          ok "Node.js installed ($(node --version))"
        fi
      else
        ok "Node.js already installed ($(node --version))"
      fi

      # Docker (only with --all)
      if [[ "$INSTALL_ALL" == true ]]; then
        if ! command -v docker >/dev/null 2>&1; then
          if [[ "$DRY_RUN" == true ]]; then
            note "Would install Docker Engine and Compose plugin (dnf/yum): add repo, install docker-ce docker-ce-cli containerd.io docker-compose-plugin, enable/start docker, add user to docker group"
          else
            note "Installing Docker Engine and Compose plugin..."
            if command -v dnf >/dev/null 2>&1; then
              sudo dnf -y install dnf-plugins-core
              sudo dnf config-manager --add-repo https://download.docker.com/linux/fedora/docker-ce.repo
              sudo dnf install -y docker-ce docker-ce-cli containerd.io docker-compose-plugin
              sudo systemctl enable --now docker
            else
              sudo yum -y install yum-utils
              sudo yum-config-manager --add-repo https://download.docker.com/linux/centos/docker-ce.repo
              sudo yum install -y docker-ce docker-ce-cli containerd.io docker-compose-plugin
              sudo systemctl enable --now docker
            fi
            sudo usermod -aG docker "$USER" || true
            ok "Docker installed ($(docker --version | head -n1))"
          fi
        else
          ok "Docker already installed ($(docker --version | head -n1))"
        fi
      else
        note "Docker installation skipped (use --all to install)"
      fi
      ;;
    pacman|zypper|unknown)
      note "Unsupported package manager for automatic install. Please install: python3, pip, git, curl, uv"
      note "Then (optional): nodejs npm, docker"
      ;;
  esac
}

case "$OS_NAME" in
  Darwin)
    install_mac
    ;;
  Linux)
    install_linux
    ;;
  *)
    err "Unsupported OS: $OS_NAME"
    exit 1
    ;;
esac

echo

# Final verification
note "Verifying core dependencies..."

missing=()
<<<<<<< HEAD
=======
if ! command -v python3 >/dev/null 2>&1; then missing+=("python3"); fi
>>>>>>> 4a7be406
if ! command -v uv >/dev/null 2>&1; then missing+=("uv"); fi
if ! command -v git >/dev/null 2>&1; then missing+=("git"); fi

if [[ ${#missing[@]} -gt 0 ]]; then
  err "Missing core dependencies: ${missing[*]}"
  err "Please install manually and ensure they are in your PATH"
  exit 1
fi

ok "All core dependencies verified"

# Check optionals
if ! command -v node >/dev/null 2>&1; then
  note "Node.js not found (optional for MCP Inspector)"
else
  ok "Node.js verified ($(node --version))"
fi

if ! command -v docker >/dev/null 2>&1; then
  note "Docker not found (optional for containerized deployment)"
else
  ok "Docker verified ($(docker --version | head -n1))"
fi

ok "Prerequisite check/install complete"
note "You can now follow the next steps in the lab"
<<<<<<< HEAD

# Additional check: ensure a usable Python executable is discoverable by uv
if PY_FOUND=$(uv python find 2>/dev/null); then
  ok "uv can find Python (${PY_FOUND})"
else
  err "uv cannot find a Python interpreter. Please re-run this installer or install Python via uv manually."
  exit 1
fi
=======
>>>>>>> 4a7be406

<|MERGE_RESOLUTION|>--- conflicted
+++ resolved
@@ -266,11 +266,17 @@
       else ok "curl already installed ($(curl --version | head -n1))"; fi
 
       # uv
-      ensure_uv_installed
-
-      # Python via uv (respect .python-version or pyproject.toml)
-      resolve_python_request
-      install_python_with_uv "${PY_REQUEST}"
+      if ! command -v uv >/dev/null 2>&1; then
+        if [[ "$DRY_RUN" == true ]]; then
+          note "uv not found; would install via official installer (curl -LsSf https://astral.sh/uv/install.sh | sh)"
+        else
+          note "Installing uv via official installer..."
+          curl -LsSf https://astral.sh/uv/install.sh | sh
+          note "If uv not found, ensure \"$HOME/.cargo/bin\" is in your PATH"
+        fi
+      else
+        ok "uv already installed ($(uv --version))"
+      fi
 
       # Add check
       if [[ "$DRY_RUN" == true ]]; then
@@ -335,11 +341,17 @@
       else ok "curl already installed ($(curl --version | head -n1))"; fi
 
       # uv
-      ensure_uv_installed
-
-      # Python via uv (respect .python-version or pyproject.toml)
-      resolve_python_request
-      install_python_with_uv "${PY_REQUEST}"
+      if ! command -v uv >/dev/null 2>&1; then
+        if [[ "$DRY_RUN" == true ]]; then
+          note "uv not found; would install via official installer (curl -LsSf https://astral.sh/uv/install.sh | sh)"
+        else
+          note "Installing uv via official installer..."
+          curl -LsSf https://astral.sh/uv/install.sh | sh
+          note "If uv not found, ensure \"$HOME/.cargo/bin\" is in your PATH"
+        fi
+      else
+        ok "uv already installed ($(uv --version))"
+      fi
 
       # Add check
       if [[ "$DRY_RUN" == true ]]; then
@@ -426,10 +438,7 @@
 note "Verifying core dependencies..."
 
 missing=()
-<<<<<<< HEAD
-=======
 if ! command -v python3 >/dev/null 2>&1; then missing+=("python3"); fi
->>>>>>> 4a7be406
 if ! command -v uv >/dev/null 2>&1; then missing+=("uv"); fi
 if ! command -v git >/dev/null 2>&1; then missing+=("git"); fi
 
@@ -456,15 +465,4 @@
 
 ok "Prerequisite check/install complete"
 note "You can now follow the next steps in the lab"
-<<<<<<< HEAD
-
-# Additional check: ensure a usable Python executable is discoverable by uv
-if PY_FOUND=$(uv python find 2>/dev/null); then
-  ok "uv can find Python (${PY_FOUND})"
-else
-  err "uv cannot find a Python interpreter. Please re-run this installer or install Python via uv manually."
-  exit 1
-fi
-=======
->>>>>>> 4a7be406
-
+
