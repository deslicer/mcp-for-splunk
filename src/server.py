from contextlib import asynccontextmanager
from collections.abc import AsyncIterator
from dataclasses import dataclass
from typing import Dict, Any, List, Optional
from urllib.parse import quote
import asyncio
import argparse
from fastmcp import FastMCP, Context
from splunklib import client
from splunklib.results import ResultsReader
import sys
import os
sys.path.append(os.path.dirname(os.path.dirname(__file__)))
from src.splunk_client import get_splunk_service
import logging
import time

# Create logs directory if it doesn't exist
log_dir = os.path.join(os.path.dirname(__file__), 'logs')
os.makedirs(log_dir, exist_ok=True)

# Enhanced logging configuration
logging.basicConfig(
    level=logging.DEBUG,  # Changed to DEBUG for more detailed logs
    format='%(asctime)s - %(name)s - %(levelname)s - %(message)s',
    handlers=[
        logging.FileHandler(log_dir + '/mcp_splunk_server.log'),
        logging.StreamHandler()  # Also log to console
    ]
)
logger = logging.getLogger(__name__)

@dataclass
class SplunkContext:
    service: Optional[client.Service]
    is_connected: bool

@asynccontextmanager
async def splunk_lifespan(server: FastMCP) -> AsyncIterator[SplunkContext]:
    """Manage Splunk connection lifecycle"""
    logger.info("Initializing Splunk connection...")
    service = None
    is_connected = False
    
    try:
        # Import the safe version that doesn't raise exceptions
        from src.splunk_client import get_splunk_service_safe
        service = get_splunk_service_safe()
        
        if service:
            logger.info("Splunk connection established successfully")
            is_connected = True
        else:
            logger.warning("Splunk connection failed - running in degraded mode")
            logger.warning("Some tools will not be available until Splunk connection is restored")
        
        yield SplunkContext(service=service, is_connected=is_connected)
        
    except Exception as e:
        logger.error(f"Unexpected error during Splunk connection: {str(e)}")
        # Still yield a context with no service to allow MCP server to start
        yield SplunkContext(service=None, is_connected=False)
    finally:
        logger.info("Closing Splunk connection")

# Initialize FastMCP server with lifespan context
mcp = FastMCP(name="MCP Server for Splunk", lifespan=splunk_lifespan)

<<<<<<< HEAD
mcp.dependencies = [
    "splunk-mcp-server"
]
=======
def check_splunk_available(ctx: Context) -> tuple[bool, Optional[client.Service], str]:
    """
    Check if Splunk is available and return status
    
    Returns:
        Tuple of (is_available, service, error_message)
    """
    splunk_ctx = ctx.request_context.lifespan_context
    
    if not splunk_ctx.is_connected or not splunk_ctx.service:
        return False, None, "Splunk service is not available. MCP server is running in degraded mode."
    
    return True, splunk_ctx.service, ""
>>>>>>> ed27aec7

# Health check endpoint for Docker
@mcp.resource("health://status")
def health_check() -> str:
    """Health check endpoint for Docker and load balancers"""
    return "OK"

@mcp.tool()
def get_splunk_health(ctx: Context) -> Dict[str, Any]:
    """
    Get Splunk connection health status
    
    Returns:
        Dict containing Splunk connection status and version information
    """
    logger.info("Checking Splunk health status...")
    splunk_ctx = ctx.request_context.lifespan_context
    
    if not splunk_ctx.is_connected or not splunk_ctx.service:
        return {
            "status": "disconnected",
            "error": "Splunk service is not available",
            "message": "MCP server is running in degraded mode"
        }
    
    try:
        service = splunk_ctx.service
        info = {
            "status": "connected",
            "version": service.info["version"],
            "server_name": service.info.get("host", "unknown")
        }
        logger.info(f"Health check successful: {info}")
        return info
    except Exception as e:
        logger.error(f"Health check failed: {str(e)}")
        return {
            "status": "error",
            "error": str(e)
        }

@mcp.tool()
def list_indexes(ctx: Context) -> Dict[str, Any]:
    """
    Retrieves a list of all accessible indexes from the configured Splunk instance.
    
    Returns:
        Dict containing list of indexes and count
    """
    is_available, service, error_msg = check_splunk_available(ctx)
    
    if not is_available:
        return {
            "status": "error",
            "error": error_msg,
            "indexes": [],
            "count": 0
        }
    
    try:
        indexes = [index.name for index in service.indexes]
        return {
            "status": "success",
            "indexes": sorted(indexes),
            "count": len(indexes)
        }
    except Exception as e:
        logger.error(f"Failed to list indexes: {str(e)}")
        return {
            "status": "error",
            "error": str(e),
            "indexes": [],
            "count": 0
        }

@mcp.tool()
def list_sourcetypes(ctx: Context) -> Dict[str, Any]:
    """
    List all available sourcetypes from the configured Splunk instance using metadata command.
    This tool returns a comprehensive list of sourcetypes present in your Splunk environment.
    
    Returns:
        Dict containing list of sourcetypes and count
    """
    service = ctx.request_context.lifespan_context.service
    logger.info("Retrieving list of sourcetypes...")
    
    try:
        # Use metadata command to retrieve sourcetypes
        job = service.jobs.oneshot("| metadata type=sourcetypes | table sourcetype")
        
        sourcetypes = []
        for result in ResultsReader(job):
            if isinstance(result, dict) and "sourcetype" in result:
                sourcetypes.append(result["sourcetype"])
        
        logger.info(f"Retrieved {len(sourcetypes)} sourcetypes")
        return {
            "sourcetypes": sorted(sourcetypes),
            "count": len(sourcetypes)
        }
    except Exception as e:
        logger.error(f"Failed to retrieve sourcetypes: {str(e)}")
        raise

@mcp.tool()
def list_sources(ctx: Context) -> Dict[str, Any]:
    """
    List all available data sources from the configured Splunk instance using metadata command.
    This tool provides a comprehensive inventory of data sources in your Splunk environment.

    Returns:
        Dict containing list of sources and count
    """
    service = ctx.request_context.lifespan_context.service
    logger.info("Retrieving list of sources...")
    
    try:
        # Use metadata command to retrieve sources
        job = service.jobs.oneshot("| metadata type=sources | table source")
        
        sources = []
        for result in ResultsReader(job):
            if isinstance(result, dict) and "source" in result:
                sources.append(result["source"])
        
        logger.info(f"Retrieved {len(sources)} sources")
        return {
            "sources": sorted(sources),
            "count": len(sources)
        }
    except Exception as e:
        logger.error(f"Failed to retrieve sources: {str(e)}")
        raise

@mcp.tool()
def run_oneshot_search(
    ctx: Context,
    query: str,
    earliest_time: str = "-15m",
    latest_time: str = "now",
    max_results: int = 100
) -> Dict[str, Any]:
    """
    Execute a one-shot Splunk search that returns results immediately. Use this tool for quick,
    simple searches where you need immediate results and don't need to track job progress.
    Best for simple searches that return quickly.
    
    Args:
        query: The Splunk search query (SPL) to execute. The 'search' command will be automatically
            added if not present (e.g., "index=main" becomes "search index=main")
        earliest_time: Search start time (default: "-15m")
        latest_time: Search end time (default: "now")
        max_results: Maximum number of results to return (default: 100)
    
    Returns:
        Dict containing:
            - results: List of search results as dictionaries
            - results_count: Number of results returned
            - query_executed: The actual query that was executed
    
    Example:
        run_oneshot_search(
            query="index=_internal | stats count by log_level",
            earliest_time="-1h",
            max_results=10
        )
    """
    is_available, service, error_msg = check_splunk_available(ctx)
    
    if not is_available:
        return {
            "status": "error",
            "error": error_msg,
            "results": [],
            "results_count": 0,
            "query_executed": query
        }
    
    # Add 'search' command if not present and query doesn't start with a pipe
    if not query.strip().lower().startswith(('search ', '| ')):
        query = f"search {query}"
    
    logger.info(f"Executing one-shot search: {query}")
    
    try:
        kwargs = {
            "earliest_time": earliest_time,
            "latest_time": latest_time,
            "count": max_results
        }
        
        start_time = time.time()
        job = service.jobs.oneshot(query, **kwargs)
        
        # Process results
        results = []
        result_count = 0
        
        for result in ResultsReader(job):
            if isinstance(result, dict):
                results.append(result)
                result_count += 1
                if result_count >= max_results:
                    break
        
        duration = time.time() - start_time
        
        return {
            "status": "success",
            "results": results,
            "results_count": result_count,
            "query_executed": query,
            "duration": round(duration, 3)
        }
    except Exception as e:
        logger.error(f"One-shot search failed: {str(e)}")
        return {
            "status": "error",
            "error": str(e),
            "results": [],
            "results_count": 0,
            "query_executed": query
        }

@mcp.tool()
def run_splunk_search(
    ctx: Context,
    query: str,
    earliest_time: str = "-24h",
    latest_time: str = "now"
) -> Dict[str, Any]:
    """
    Execute a normal Splunk search job with progress tracking. Use this tool for complex or
    long-running searches where you need to track progress and get detailed job information.
    Best for complex searches that might take longer to complete.
    
    Args:
        query: The Splunk search query (SPL) to execute. The 'search' command will be automatically
            added if not present (e.g., "index=main" becomes "search index=main")
        earliest_time: Search start time (default: "-24h")
        latest_time: Search end time (default: "now")
    
    Returns:
        Dict containing:
            - job_id: Search job ID (sid)
            - is_done: Whether the search is complete
            - scan_count: Number of events scanned
            - event_count: Number of events matched
            - results: List of search results as dictionaries
            - results_count: Number of results returned
            - query_executed: The actual query that was executed
            - duration: Search duration in seconds
            - status: Search status information
    
    Example:
        run_splunk_search(
            query="index=* | stats count by source",
            earliest_time="-7d"
        )
    """
    # Add 'search' command if not present and query doesn't start with a pipe
    if not query.strip().lower().startswith(('search ', '| ')):
        query = f"search {query}"
    
    logger.info(f"Starting normal search with query: {query}")
    service = ctx.request_context.lifespan_context.service
    
    try:
        start_time = time.time()
        
        # Create the search job
        job = service.jobs.create(
            query,
            earliest_time=earliest_time,
            latest_time=latest_time
        )
        
        # Poll for completion
        while not job.is_done():
            stats = job.content
            progress = {
                "done": stats.get('isDone', '0') == '1',
                "progress": float(stats.get('doneProgress', 0)) * 100,
                "scan_progress": float(stats.get('scanCount', 0)),
                "event_progress": float(stats.get('eventCount', 0))
            }
            logger.info(
                f"Search job {job.sid} in progress... "
                f"Progress: {progress['progress']:.1f}%, "
                f"Scanned: {progress['scan_progress']} events, "
                f"Matched: {progress['event_progress']} events"
            )
            time.sleep(2)
        
        # Get the results using ResultsReader for consistent parsing
        results = []
        result_count = 0
        for result in ResultsReader(job.results()):
            if isinstance(result, dict):
                results.append(result)
                result_count += 1
        
        # Get final job stats
        stats = job.content
        duration = time.time() - start_time
        
        return {
            "job_id": job.sid,
            "is_done": True,
            "scan_count": int(float(stats.get('scanCount', 0))),
            "event_count": int(float(stats.get('eventCount', 0))),
            "results": results,
            "earliest_time": stats.get('earliestTime', ''),
            "latest_time": stats.get('latestTime', ''),
            "results_count": result_count,
            "query_executed": query,
            "duration": round(duration, 3),
            "status": {
                "progress": 100,
                "is_finalized": stats.get('isFinalized', '0') == '1',
                "is_failed": stats.get('isFailed', '0') == '1'
            }
        }
    except Exception as e:
        logger.error(f"Search failed: {str(e)}")
        raise

@mcp.tool()
def list_apps(ctx: Context) -> Dict[str, Any]:
    """
    List all installed Splunk apps.
    
    Returns:
        Dict containing list of apps and their properties
    """
    logger.info("Retrieving list of Splunk apps")
    service = ctx.request_context.lifespan_context.service
    
    try:
        apps = []
        for app in service.apps:
            apps.append({
                "name": app.name,
                "label": app.content.get("label"),
                "version": app.content.get("version"),
                "description": app.content.get("description"),
                "author": app.content.get("author"),
                "visible": app.content.get("visible")
            })
        
        return {
            "count": len(apps),
            "apps": apps
        }
    except Exception as e:
        logger.error(f"Failed to list apps: {str(e)}")
        raise

@mcp.tool()
def list_users(ctx: Context) -> Dict[str, Any]:
    """
    List all Splunk users.
    
    Returns:
        Dict containing list of users and their properties
    """
    logger.info("Retrieving list of Splunk users")
    service = ctx.request_context.lifespan_context.service
    
    try:
        users = []
        for user in service.users:
            users.append({
                "username": user.name,
                "realname": user.content.get("realname"),
                "email": user.content.get("email"),
                "roles": user.content.get("roles", []),
                "type": user.content.get("type"),
                "defaultApp": user.content.get("defaultApp")
            })
        
        return {
            "count": len(users),
            "users": users
        }
    except Exception as e:
        logger.error(f"Failed to list users: {str(e)}")
        raise

@mcp.tool()
def list_kvstore_collections(
    ctx: Context,
    app: Optional[str] = None
) -> Dict[str, Any]:
    """
    List all KV Store collections in Splunk. Use this tool to discover available KV Store collections
    either across all apps or within a specific app.
    
    Args:
        app: Optional app name (e.g., 'search', 'myapp'). If provided, lists collections only from 
            that specific app. If not provided, lists collections from all accessible apps.
    
    Returns:
        Dict containing:
            - count: Total number of collections found
            - collections: List of collections with their properties:
                - name: Collection name
                - fields: Field definitions
                - accelerated_fields: Indexed fields
                - replicated: Whether collection is replicated
    
    Example:
        To list collections in 'search' app:
        list_kvstore_collections(app='search')
        
        To list all collections:
        list_kvstore_collections()
    """
    logger.info(f"Retrieving KV Store collections for app: {app if app else 'all apps'}")
    service = ctx.request_context.lifespan_context.service
    
    try:
        collections = []
        kvstore = service.kvstore
        
        if app:
            kvstore = service.kvstore[app]
        
        for collection in kvstore:
            collections.append({
                "name": collection.name,
                "fields": collection.content.get("fields", []),
                "accelerated_fields": collection.content.get("accelerated_fields", {}),
                "replicated": collection.content.get("replicated", False)
            })
        
        return {
            "count": len(collections),
            "collections": collections
        }
    except Exception as e:
        logger.error(f"Failed to list KV Store collections: {str(e)}")
        raise

@mcp.tool()
def get_kvstore_data(
    ctx: Context,
    collection: str,
    app: Optional[str] = None,
    query: Optional[Dict] = None
) -> Dict[str, Any]:
    """
    Retrieve data from a specific KV Store collection. Use this tool when you need to fetch
    documents from a KV Store collection, with optional filtering capabilities.
    
    Args:
        collection: Name of the collection to retrieve data from
        app: Optional app name where the collection resides. If not provided, searches in
            default app context
        query: Optional MongoDB-style query filter (e.g., {"field": "value"}) to filter
            the documents to retrieve
    
    Returns:
        Dict containing:
            - count: Number of documents retrieved
            - documents: List of documents from the collection
    
    Example:
        To get all documents:
        get_collection_data(collection="mycollection", app="myapp")
        
        To get filtered documents:
        get_collection_data(collection="mycollection", app="myapp", 
                          query={"status": "active"})
    """
    logger.info(f"Retrieving data from KV Store collection: {collection}")
    service = ctx.request_context.lifespan_context.service
    
    try:
        if app:
            collection = service.kvstore[app][collection]
        else:
            collection = service.kvstore[collection]
            
        documents = collection.data.query(query) if query else collection.data.query()
        
        return {
            "count": len(documents),
            "documents": documents
        }
    except Exception as e:
        logger.error(f"Failed to get KV store data: {str(e)}")
        raise

@mcp.tool()
def create_kvstore_collection(
    ctx: Context,
    app: str,
    collection: str,
    fields: Optional[List[Dict[str, Any]]] = None,
    accelerated_fields: Optional[Dict[str, List[List[str]]]] = None,
    replicated: bool = True
) -> Dict[str, Any]:
    """
    Create a new KV Store collection in a specified Splunk app. Use this tool when you need
    to create a new collection for storing custom data in Splunk.
    
    Args:
        app: Name of the app where the collection should be created (e.g., 'search', 'myapp').
             The app must exist and you must have permissions to create collections.
        collection: Name for the new collection. Must be unique within the app and contain only
                   alphanumeric characters and underscores.
        fields: Optional list of field definitions to structure the collection data. Each field
            definition should be a dict with:
            - name: Field name
            - type: Field type (string, number, boolean)
            - required: Whether the field is required (optional)
        accelerated_fields: Optional dict defining indexed fields for better query performance
        replicated: Whether the collection should be replicated across search heads (default: True)
    
    Returns:
        Dict containing:
            - status: Operation status
            - collection: Details of the created collection
    
    Example:
        # Create a simple collection
        create_kvstore_collection(
            app="search",
            collection="mycollection"
        )
        
        # Create a structured collection
        create_kvstore_collection(
            app="search",
            collection="users",
            fields=[
                {"name": "username", "type": "string", "required": True},
                {"name": "age", "type": "number"}
            ],
            accelerated_fields={"username_idx": [["username"]]}
        )
    """
    logger.info(f"Creating new KV Store collection: {collection} in app: {app}")
    service = ctx.request_context.lifespan_context.service
    
    try:
        # Validate app name
        if not app:
            raise ValueError("App name is required")
            
        # Validate collection name
        if not collection.isalnum() and '_' not in collection:
            raise ValueError("Collection name must contain only alphanumeric characters and underscores")
        
        # URL encode the app name to handle special characters
        encoded_app = quote(app, safe='')
        
        # Prepare collection configuration
        collection_config = {
            "name": collection,
            "replicated": replicated
        }
        
        if fields:
            collection_config["field"] = fields
            
        if accelerated_fields:
            collection_config["accelerated_fields"] = accelerated_fields
            
        # Create the collection
        kvstore = service.kvstore[encoded_app]
        new_collection = kvstore.create(
            name=collection,
            **collection_config
        )
        
        return {
            "status": "success",
            "collection": {
                "name": new_collection.name,
                "fields": new_collection.content.get("fields", []),
                "accelerated_fields": new_collection.content.get("accelerated_fields", {}),
                "replicated": new_collection.content.get("replicated", False)
            }
        }

    except Exception as e:
        logger.error(f"Failed to create KV Store collection: {str(e)}")
        raise ValueError(f"Failed to create collection: {str(e)}")

@mcp.tool()
def get_configurations(
    ctx: Context,
    conf_file: str,
    stanza: Optional[str] = None
) -> Dict[str, Any]:
    """
    Get Splunk configurations.
    
    Args:
        conf_file: Configuration file name (e.g., 'props', 'transforms', 'inputs')
        stanza: Optional stanza name to get specific configuration
    
    Returns:
        Dict containing configuration settings
    """
    logger.info(f"Retrieving configurations from {conf_file}")
    service = ctx.request_context.lifespan_context.service
    
    try:
        confs = service.confs[conf_file]
        
        if stanza:
            stanza_obj = confs[stanza]
            return {
                "stanza": stanza,
                "settings": dict(stanza_obj.content)
            }
        
        all_stanzas = {}
        for stanza_obj in confs:
            all_stanzas[stanza_obj.name] = dict(stanza_obj.content)
            
        return {
            "file": conf_file,
            "stanzas": all_stanzas
        }
    except Exception as e:
        logger.error(f"Failed to get configurations: {str(e)}")
        raise

async def main():
    """Main function for running the MCP server with transport selection"""
    parser = argparse.ArgumentParser(
        description='MCP Server for Splunk',
        formatter_class=argparse.RawDescriptionHelpFormatter,
        epilog="""
Examples:
  # Run locally with stdio (default)
  python src/server.py
  python src/server.py --transport stdio

  # Run with HTTP transport
  python src/server.py --transport streamable-http
  python src/server.py --transport streamable-http --host 0.0.0.0 --port 8000

  # Environment variables (useful for Docker)
  export MCP_TRANSPORT=streamable-http
  export MCP_HOST=0.0.0.0
  export MCP_PORT=8000
  python src/server.py
        """
    )
    
    parser.add_argument(
        '--transport', 
        choices=['stdio', 'streamable-http'], 
        default=os.environ.get('MCP_TRANSPORT', 'stdio'),
        help='Transport method: stdio (local) or streamable-http (remote)'
    )
    parser.add_argument(
        '--host', 
        default=os.environ.get('MCP_HOST', 'localhost'),
        help='Host for HTTP transport (default: localhost)'
    )
    parser.add_argument(
        '--port', 
        type=int, 
        default=int(os.environ.get('MCP_PORT', 8000)),
        help='Port for HTTP transport (default: 8000)'
    )
    parser.add_argument(
        '--path', 
        default=os.environ.get('MCP_PATH', '/mcp/'),
        help='Path for HTTP transport (default: /mcp/)'
    )
    
    # Parse arguments, but don't fail if none provided (for Docker compatibility)
    if len(sys.argv) == 1:
        # No arguments provided, use environment variables or defaults
        args = argparse.Namespace(
            transport=os.environ.get('MCP_TRANSPORT', 'stdio'),
            host=os.environ.get('MCP_HOST', 'localhost'),
            port=int(os.environ.get('MCP_PORT', 8000)),
            path=os.environ.get('MCP_PATH', '/mcp/'),

        )
    else:
        args = parser.parse_args()
    
    logger.info("🚀 Starting MCP Server for Splunk")
    logger.info(f"📡 Transport: {args.transport}")
    
    if args.transport == "stdio":
        logger.info("🔌 Running with STDIO transport (local mode)")
        await mcp.run_async(transport="stdio")
    elif args.transport == "streamable-http":
        logger.info(f"🌐 Running with HTTP transport on {args.host}:{args.port}{args.path}")
        await mcp.run_async(
            transport="streamable-http", 
            host=args.host, 
            port=args.port, 
            path=args.path
        )

if __name__ == "__main__":
    logger.info("Starting MCP Server for Splunk...")
    try:
        asyncio.run(main())
    except KeyboardInterrupt:
        logger.info("👋 Server stopped by user")
    except Exception as e:
        logger.error(f"❌ Fatal server error: {str(e)}", exc_info=True)
        sys.exit(1)<|MERGE_RESOLUTION|>--- conflicted
+++ resolved
@@ -66,11 +66,10 @@
 # Initialize FastMCP server with lifespan context
 mcp = FastMCP(name="MCP Server for Splunk", lifespan=splunk_lifespan)
 
-<<<<<<< HEAD
 mcp.dependencies = [
     "splunk-mcp-server"
 ]
-=======
+
 def check_splunk_available(ctx: Context) -> tuple[bool, Optional[client.Service], str]:
     """
     Check if Splunk is available and return status
@@ -84,7 +83,6 @@
         return False, None, "Splunk service is not available. MCP server is running in degraded mode."
     
     return True, splunk_ctx.service, ""
->>>>>>> ed27aec7
 
 # Health check endpoint for Docker
 @mcp.resource("health://status")
