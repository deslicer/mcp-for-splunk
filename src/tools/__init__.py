--- conflicted
+++ resolved
@@ -32,12 +32,8 @@
     # Admin tools
     "ListApps",
     "ListUsers",
-<<<<<<< HEAD
-    "GetConfigurations",
-=======
     "Me",
     "GetConfigurations", 
->>>>>>> 1e7f9aaf
     "ToolDescriptionEnhancer",
     # Alerts tools
     "ListTriggeredAlerts",
